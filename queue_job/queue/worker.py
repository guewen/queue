--- conflicted
+++ resolved
@@ -275,13 +275,8 @@
                                "AND state = %s", ('connector', 'installed'),
                                log_exceptions=False)
                 except ProgrammingError as err:
-<<<<<<< HEAD
-                    if unicode(err).startswith('relation "ir_module_module"'
-                                               ' does not exist'):
-=======
                     no_db_error = 'relation "ir_module_module" does not exist'
                     if unicode(err).startswith(no_db_error):
->>>>>>> f21dec5f
                         _logger.debug('Database %s is not an OpenERP database,'
                                       ' connector worker not started', db_name)
                     else:
