--- conflicted
+++ resolved
@@ -263,18 +263,10 @@
         if config['db_name']:
             db_names = config['db_name'].split(',')
         else:
-<<<<<<< HEAD
             db_names = db.exp_list(True)
-=======
-            services = openerp.netsvc.ExportService._services
-            if services.get('db'):
-                db_names = services['db'].exp_list(True)
-            else:
-                db_names = []
         dbfilter = config['dbfilter']
         if dbfilter and db_names:
             db_names = [d for d in db_names if re.match(dbfilter, d)]
->>>>>>> 0347127b
         available_db_names = []
         for db_name in db_names:
             session_hdl = ConnectorSessionHandler(db_name,
