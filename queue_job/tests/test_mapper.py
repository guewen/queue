# -*- coding: utf-8 -*-

import unittest2
import mock
import openerp.tests.common as common

from openerp.addons.connector.unit.mapper import (
    Mapper,
    ImportMapper,
    ImportMapChild,
    MappingDefinition,
    changed_by,
    only_create,
    convert,
    m2o_to_backend,
    backend_to_m2o,
    none,
    MapOptions,
    mapping)

from openerp.addons.connector.backend import Backend
from openerp.addons.connector.connector import Environment
from openerp.addons.connector.session import ConnectorSession


class test_mapper(unittest2.TestCase):
    """ Test Mapper """

    def test_mapping_decorator(self):
        class KifKrokerMapper(Mapper):

            _model_name = 'res.users'

            @changed_by('name', 'city')
            @mapping
            @only_create
            def name(self):
                pass

            @changed_by('email')
            @mapping
            def email(self):
                pass

            @changed_by('street')
            @mapping
            def street(self):
                pass

        self.maxDiff = None
        name_def = MappingDefinition(changed_by=set(('name', 'city')),
                                     only_create=True)
        email_def = MappingDefinition(changed_by=set(('email',)),
                                      only_create=False)
        street_def = MappingDefinition(changed_by=set(('street',)),
                                       only_create=False)

        self.assertEqual(KifKrokerMapper._map_methods,
                         {'name': name_def,
                          'email': email_def,
                          'street': street_def,
                          })

    def test_mapping_decorator_cross_classes(self):
        """ Mappings should not propagate to other classes"""
        class MomMapper(Mapper):

            _model_name = 'res.users'

            @changed_by('name', 'city')
            @mapping
            def name(self):
                pass

        class ZappMapper(Mapper):

            _model_name = 'res.users'

            @changed_by('email')
            @only_create
            @mapping
            def email(self):
                pass

        mom_def = MappingDefinition(changed_by=set(('name', 'city')),
                                    only_create=False)
        zapp_def = MappingDefinition(changed_by=set(('email',)),
                                     only_create=True)

        self.assertEqual(MomMapper._map_methods,
                         {'name': mom_def})
        self.assertEqual(ZappMapper._map_methods,
                         {'email': zapp_def})

    def test_mapping_decorator_cumul(self):
        """ Mappings should cumulate the ``super`` mappings
        and the local mappings."""
        class FryMapper(Mapper):

            _model_name = 'res.users'

            @changed_by('name', 'city')
            @mapping
            def name(self):
                pass

        class FarnsworthMapper(FryMapper):

            _model_name = 'res.users'

            @changed_by('email')
            @mapping
            def email(self):
                pass

        name_def = MappingDefinition(changed_by=set(('name', 'city')),
                                     only_create=False)
        email_def = MappingDefinition(changed_by=set(('email',)),
                                      only_create=False)
        self.assertEqual(FarnsworthMapper._map_methods,
                         {'name': name_def,
                          'email': email_def})

    def test_mapping_decorator_cumul_changed_by(self):
        """ Mappings should cumulate the changed_by fields of the
        ``super`` mappings and the local mappings """
        class FryMapper(Mapper):

            _model_name = 'res.users'

            @changed_by('name', 'city')
            @mapping
            def name(self):
                pass

        class FarnsworthMapper(FryMapper):

            _model_name = 'res.users'

            @changed_by('email')
            @mapping
            def name(self):
                pass

        name_def = MappingDefinition(changed_by=set(('name', 'city', 'email')),
                                     only_create=False)

        self.assertEqual(FarnsworthMapper._map_methods,
                         {'name': name_def})

    def test_mapping_record(self):
        """ Map a record and check the result """
        class MyMapper(ImportMapper):

            direct = [('name', 'out_name')]

            @mapping
            def street(self, record):
                return {'out_street': record['street'].upper()}

        env = mock.MagicMock()
        record = {'name': 'Guewen',
                  'street': 'street'}
        mapper = MyMapper(env)
        map_record = mapper.map_record(record)
        expected = {'out_name': 'Guewen',
                    'out_street': 'STREET'}
        self.assertEqual(map_record.values(), expected)
        self.assertEqual(map_record.values(for_create=True), expected)

    def test_mapping_record_on_create(self):
        """ Map a record and check the result for creation of record """
        class MyMapper(ImportMapper):

            direct = [('name', 'out_name')]

            @mapping
            def street(self, record):
                return {'out_street': record['street'].upper()}

            @only_create
            @mapping
            def city(self, record):
                return {'out_city': 'city'}

        env = mock.MagicMock()
        record = {'name': 'Guewen',
                  'street': 'street'}
        mapper = MyMapper(env)
        map_record = mapper.map_record(record)
        expected = {'out_name': 'Guewen',
                    'out_street': 'STREET'}
        self.assertEqual(map_record.values(), expected)
        expected = {'out_name': 'Guewen',
                    'out_street': 'STREET',
                    'out_city': 'city'}
        self.assertEqual(map_record.values(for_create=True), expected)

    def test_mapping_update(self):
        """ Force values on a map record """
        class MyMapper(ImportMapper):

            direct = [('name', 'out_name')]

            @mapping
            def street(self, record):
                return {'out_street': record['street'].upper()}

            @only_create
            @mapping
            def city(self, record):
                return {'out_city': 'city'}

        env = mock.MagicMock()
        record = {'name': 'Guewen',
                  'street': 'street'}
        mapper = MyMapper(env)
        map_record = mapper.map_record(record)
        map_record.update({'test': 1}, out_city='forced')
        expected = {'out_name': 'Guewen',
                    'out_street': 'STREET',
                    'out_city': 'forced',
                    'test': 1}
        self.assertEqual(map_record.values(), expected)
        expected = {'out_name': 'Guewen',
                    'out_street': 'STREET',
                    'out_city': 'forced',
                    'test': 1}
        self.assertEqual(map_record.values(for_create=True), expected)

    def test_finalize(self):
        """ Inherit finalize to modify values """
        class MyMapper(ImportMapper):

            direct = [('name', 'out_name')]

            def finalize(self, record, values):
                result = super(MyMapper, self).finalize(record, values)
                result['test'] = 'abc'
                return result

        env = mock.MagicMock()
        record = {'name': 'Guewen',
                  'street': 'street'}
        mapper = MyMapper(env)
        map_record = mapper.map_record(record)
        expected = {'out_name': 'Guewen',
                    'test': 'abc'}
        self.assertEqual(map_record.values(), expected)
        expected = {'out_name': 'Guewen',
                    'test': 'abc'}
        self.assertEqual(map_record.values(for_create=True), expected)

    def test_some_fields(self):
        """ Map only a selection of fields """
        class MyMapper(ImportMapper):

            direct = [('name', 'out_name'),
                      ('street', 'out_street'),
                      ]

            @changed_by('country')
            @mapping
            def country(self, record):
                return {'country': 'country'}

        env = mock.MagicMock()
        record = {'name': 'Guewen',
                  'street': 'street',
                  'country': 'country'}
        mapper = MyMapper(env)
        map_record = mapper.map_record(record)
        expected = {'out_name': 'Guewen',
                    'country': 'country'}
        self.assertEqual(map_record.values(fields=['name', 'country']),
                         expected)
        expected = {'out_name': 'Guewen',
                    'country': 'country'}
        self.assertEqual(map_record.values(for_create=True,
                                           fields=['name', 'country']),
                         expected)

    def test_mapping_modifier(self):
        """ Map a direct record with a modifier function """

        def do_nothing(field):
            def transform(self, record, to_attr):
                return record[field]
            return transform

        class MyMapper(ImportMapper):
            direct = [(do_nothing('name'), 'out_name')]

        env = mock.MagicMock()
        record = {'name': 'Guewen'}
        mapper = MyMapper(env)
        map_record = mapper.map_record(record)
        expected = {'out_name': 'Guewen'}
        self.assertEqual(map_record.values(), expected)
        self.assertEqual(map_record.values(for_create=True), expected)

    def test_mapping_convert(self):
        """ Map a direct record with the convert modifier function """
        class MyMapper(ImportMapper):
            direct = [(convert('name', int), 'out_name')]

        env = mock.MagicMock()
        record = {'name': '300'}
        mapper = MyMapper(env)
        map_record = mapper.map_record(record)
        expected = {'out_name': 300}
        self.assertEqual(map_record.values(), expected)
        self.assertEqual(map_record.values(for_create=True), expected)

    def test_mapping_modifier_none(self):
        """ Pipeline of modifiers """
        class MyMapper(ImportMapper):
            direct = [(none('in_f'), 'out_f'),
                      (none('in_t'), 'out_t')]

        env = mock.MagicMock()
        record = {'in_f': False, 'in_t': True}
        mapper = MyMapper(env)
        map_record = mapper.map_record(record)
        expected = {'out_f': None, 'out_t': True}
        self.assertEqual(map_record.values(), expected)
        self.assertEqual(map_record.values(for_create=True), expected)

    def test_mapping_modifier_pipeline(self):
        """ Pipeline of modifiers """
        class MyMapper(ImportMapper):
            direct = [(none(convert('in_f', bool)), 'out_f'),
                      (none(convert('in_t', bool)), 'out_t')]

        env = mock.MagicMock()
        record = {'in_f': 0, 'in_t': 1}
        mapper = MyMapper(env)
        map_record = mapper.map_record(record)
        expected = {'out_f': None, 'out_t': True}
        self.assertEqual(map_record.values(), expected)
        self.assertEqual(map_record.values(for_create=True), expected)

    def test_mapping_custom_option(self):
        """ Usage of custom options in mappings """
        class MyMapper(ImportMapper):
            @mapping
            def any(self, record):
                if self.options.custom:
                    res = True
                else:
                    res = False
                return {'res': res}

        env = mock.MagicMock()
        record = {}
        mapper = MyMapper(env)
        map_record = mapper.map_record(record)
        expected = {'res': True}
        self.assertEqual(map_record.values(custom=True), expected)

    def test_mapping_custom_option_not_defined(self):
        """ Usage of custom options not defined raise AttributeError """
        class MyMapper(ImportMapper):
            @mapping
            def any(self, record):
                if self.options.custom is None:
                    res = True
                else:
                    res = False
                return {'res': res}

        env = mock.MagicMock()
        record = {}
        mapper = MyMapper(env)
        map_record = mapper.map_record(record)
        expected = {'res': True}
        self.assertEqual(map_record.values(), expected)

    def test_map_options(self):
        """ Test MapOptions """
        options = MapOptions({'xyz': 'abc'}, k=1)
        options.l = 2
        self.assertEqual(options['xyz'], 'abc')
        self.assertEqual(options['k'], 1)
        self.assertEqual(options['l'], 2)
        self.assertEqual(options.xyz, 'abc')
        self.assertEqual(options.k, 1)
        self.assertEqual(options.l, 2)
        self.assertEqual(options['undefined'], None)
        self.assertEqual(options.undefined, None)


class test_mapper_binding(common.TransactionCase):
    """ Test Mapper with Bindings"""

    def setUp(self):
        super(test_mapper_binding, self).setUp()
        self.session = ConnectorSession(self.cr, self.uid)
        self.Partner = self.registry('res.partner')
        self.backend = mock.Mock(wraps=Backend('x', version='y'),
                                 name='backend')
        backend_record = mock.Mock()
        backend_record.get_backend.return_value = self.backend
        self.env = Environment(backend_record, self.session, 'res.partner')
        self.country_binder = mock.Mock(name='country_binder')
        self.country_binder.return_value = self.country_binder
        self.backend.get_class.return_value = self.country_binder

    def test_mapping_m2o_to_backend(self):
        """ Map a direct record with the m2o_to_backend modifier function """
        class MyMapper(ImportMapper):
            _model_name = 'res.partner'
            direct = [(m2o_to_backend('country_id'), 'country')]

        partner_id = self.ref('base.main_partner')
        self.Partner.write(self.cr, self.uid, partner_id,
                           {'country_id': self.ref('base.ch')})
        partner = self.Partner.browse(self.cr, self.uid, partner_id)
        self.country_binder.to_backend.return_value = 10

        mapper = MyMapper(self.env)
        map_record = mapper.map_record(partner)
        self.assertEqual(map_record.values(), {'country': 10})
        self.country_binder.to_backend.assert_called_once_with(
            partner.country_id.id, wrap=False)

    def test_mapping_backend_to_m2o(self):
        """ Map a direct record with the backend_to_m2o modifier function """
        class MyMapper(ImportMapper):
            _model_name = 'res.partner'
            direct = [(backend_to_m2o('country'), 'country_id')]

        record = {'country': 10}
        self.country_binder.to_openerp.return_value = 44
        mapper = MyMapper(self.env)
        map_record = mapper.map_record(record)
        self.assertEqual(map_record.values(), {'country_id': 44})
        self.country_binder.to_openerp.assert_called_once_with(
            10, unwrap=False)

    def test_mapping_record_children_no_map_child(self):
        """ Map a record with children, using default MapChild """

        backend = Backend('backend', '42')

        @backend
        class LineMapper(ImportMapper):
            _model_name = 'res.currency.rate'
            direct = [('name', 'name')]

            @mapping
            def price(self, record):
                return {'rate': record['rate'] * 2}

            @only_create
            @mapping
            def discount(self, record):
                return {'test': .5}

        @backend
        class ObjectMapper(ImportMapper):
            _model_name = 'res.currency'

            direct = [('name', 'name')]

            children = [('lines', 'line_ids', 'res.currency.rate')]

        backend_record = mock.Mock()
        backend_record.get_backend.side_effect = lambda *a: backend
        env = Environment(backend_record, self.session, 'res.currency')

        record = {'name': 'SO1',
                  'lines': [{'name': '2013-11-07',
                             'rate': 10},
                            {'name': '2013-11-08',
                             'rate': 20}]}
        mapper = ObjectMapper(env)
        map_record = mapper.map_record(record)
        expected = {'name': 'SO1',
                    'line_ids': [(0, 0, {'name': '2013-11-07',
                                         'rate': 20}),
                                 (0, 0, {'name': '2013-11-08',
                                         'rate': 40})]
                    }
        self.assertEqual(map_record.values(), expected)
        expected = {'name': 'SO1',
                    'line_ids': [(0, 0, {'name': '2013-11-07',
                                         'rate': 20,
                                         'test': .5}),
                                 (0, 0, {'name': '2013-11-08',
                                         'rate': 40,
                                         'test': .5})]
                    }
        self.assertEqual(map_record.values(for_create=True), expected)

    def test_mapping_record_children(self):
        """ Map a record with children, using defined MapChild """

        backend = Backend('backend', '42')

        @backend
        class LineMapper(ImportMapper):
            _model_name = 'res.currency.rate'
            direct = [('name', 'name')]

            @mapping
            def price(self, record):
                return {'rate': record['rate'] * 2}

            @only_create
            @mapping
            def discount(self, record):
                return {'test': .5}

        @backend
        class SaleLineImportMapChild(ImportMapChild):
            _model_name = 'res.currency.rate'

            def format_items(self, items_values):
                return [('ABC', values) for values in items_values]

        @backend
        class ObjectMapper(ImportMapper):
            _model_name = 'res.currency'

            direct = [('name', 'name')]

            children = [('lines', 'line_ids', 'res.currency.rate')]

        backend_record = mock.Mock()
        backend_record.get_backend.side_effect = lambda *a: backend
        env = Environment(backend_record, self.session, 'res.currency')

        record = {'name': 'SO1',
                  'lines': [{'name': '2013-11-07',
                             'rate': 10},
                            {'name': '2013-11-08',
                             'rate': 20}]}
        mapper = ObjectMapper(env)
        map_record = mapper.map_record(record)
        expected = {'name': 'SO1',
                    'line_ids': [('ABC', {'name': '2013-11-07',
                                          'rate': 20}),
                                 ('ABC', {'name': '2013-11-08',
                                          'rate': 40})]
                    }
        self.assertEqual(map_record.values(), expected)
        expected = {'name': 'SO1',
                    'line_ids': [('ABC', {'name': '2013-11-07',
                                          'rate': 20,
                                          'test': .5}),
                                 ('ABC', {'name': '2013-11-08',
                                          'rate': 40,
                                          'test': .5})]
                    }
        self.assertEqual(map_record.values(for_create=True), expected)

    def test_modifier_filter_field(self):
<<<<<<< HEAD
        """ A direct mapping with a modifier must still be considered from the
        list of fields """
=======
        """ A direct mapping with a modifier must still be considered
        from the list of fields
        """
>>>>>>> f21dec5f
        class MyMapper(ImportMapper):
            direct = [('field', 'field2'),
                      ('no_field', 'no_field2'),
                      (convert('name', int), 'out_name')]

        env = mock.MagicMock()
        record = {'name': '300', 'field': 'value', 'no_field': 'no_value'}
        mapper = MyMapper(env)
        map_record = mapper.map_record(record)
        expected = {'out_name': 300, 'field2': 'value'}
        self.assertEqual(map_record.values(fields=['field', 'name']), expected)
        self.assertEqual(map_record.values(for_create=True,
                                           fields=['field', 'name']), expected)<|MERGE_RESOLUTION|>--- conflicted
+++ resolved
@@ -556,14 +556,9 @@
         self.assertEqual(map_record.values(for_create=True), expected)
 
     def test_modifier_filter_field(self):
-<<<<<<< HEAD
-        """ A direct mapping with a modifier must still be considered from the
-        list of fields """
-=======
         """ A direct mapping with a modifier must still be considered
         from the list of fields
         """
->>>>>>> f21dec5f
         class MyMapper(ImportMapper):
             direct = [('field', 'field2'),
                       ('no_field', 'no_field2'),
