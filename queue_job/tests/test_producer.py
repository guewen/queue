--- conflicted
+++ resolved
@@ -31,13 +31,8 @@
         """
         Create a record and check if the event is called
         """
-<<<<<<< HEAD
         @on_record_create(model_names='res.partner')
-        def event(session, model_name, record_id):
-=======
-        @on_record_create
         def event(session, model_name, record_id, vals):
->>>>>>> 160b478e
             self.recipient.record_id = record_id
 
         record_id = self.model.create(self.cr,
@@ -50,13 +45,8 @@
         """
         Write on a record and check if the event is called
         """
-<<<<<<< HEAD
         @on_record_write(model_names='res.partner')
-        def event(session, model_name, record_id, fields=None):
-=======
-        @on_record_write
         def event(session, model_name, record_id, vals=None):
->>>>>>> 160b478e
             self.recipient.record_id = record_id
             self.recipient.vals = vals
 
