--- conflicted
+++ resolved
@@ -57,13 +57,8 @@
 
 
 class NetworkRetryableError(RetryableJobError):
-<<<<<<< HEAD
-    """ A network error caused the failure of the job, but it can be retried
-    later. """
-=======
     """ A network error caused the failure of the job, it can be retried later.
     """
->>>>>>> f21dec5f
 
 
 class NothingToDoJob(JobError):
@@ -71,12 +66,7 @@
 
 
 class NoExternalId(RetryableJobError):
-<<<<<<< HEAD
-    """ No External ID found, the job would have an error but can be retried.
-    """
-=======
     """ No External ID found, it can be retried later. """
->>>>>>> f21dec5f
 
 
 class IDMissingInBackend(JobError):
