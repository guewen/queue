--- conflicted
+++ resolved
@@ -4,17 +4,14 @@
 2.1.0.dev0
 ~~~~~~~~~~
 
-<<<<<<< HEAD
 * Add a new optional keyword argument 'description' to the delay() function of a
   job.  If given, the description is used as name of the queue.job record stored
   in OpenERP and displayed in the list of jobs.
 * Fix: assignment of jobs to workers respect the priority of the jobs (lp:1252681)
 * Pass a new parameter to listeners of 'on_record_create' ( vals:  field values of the new record, e.g {'field_name': field_value, ...})
 * Replace the list of updated fields passed to listeners of 'on_record_write' by a dictionary of updated field values e.g {'field_name': field_value, ...}
-=======
 * Add the possibility to use 'Modifiers' functions in the 'direct
   mappings' (details in the documentation of the Mapper class)
->>>>>>> 0a688dbd
 
 2.0.1 (2013-09-12)
 ~~~~~~~~~~~~~~~~~~
