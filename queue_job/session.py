--- conflicted
+++ resolved
@@ -164,9 +164,8 @@
 
     def browse(self, model, ids):
         """ Shortcut to :py:class:`openerp.osv.orm.BaseModel.browse` """
-<<<<<<< HEAD
-        return self.pool[model].browse(self.cr, self.uid, ids,
-                                       context=self.context)
+        model_obj = self.pool[model]
+        return model_obj.browse(self.cr, self.uid, ids, context=self.context)
 
     def read(self, model, ids, fields):
         """ Shortcut to :py:class:`openerp.osv.orm.BaseModel.read` """
@@ -184,34 +183,8 @@
                                       context=self.context)
 
     def unlink(self, model, ids):
-        return self.pool[model].unlink(self.cr, self.uid, ids,
-                                       context=self.context)
-=======
-        model_obj = self.pool[model]
-        return model_obj.browse(self.cr, self.uid, ids, context=self.context)
-
-    def read(self, model, ids, fields):
-        """ Shortcut to :py:class:`openerp.osv.orm.BaseModel.read` """
-        model_obj = self.pool[model]
-        return model_obj.read(self.cr, self.uid, ids,
-                              fields, context=self.context)
-
-    def create(self, model, values):
-        """ Shortcut to :py:class:`openerp.osv.orm.BaseModel.create` """
-        model_obj = self.pool[model]
-        return model_obj.create(self.cr, self.uid,
-                                values, context=self.context)
-
-    def write(self, model, ids, values):
-        """ Shortcut to :py:class:`openerp.osv.orm.BaseModel.write` """
-        model_obj = self.pool[model]
-        return model_obj.write(self.cr, self.uid, ids,
-                               values, context=self.context)
-
-    def unlink(self, model, ids):
         model_obj = self.pool[model]
         return model_obj.unlink(self.cr, self.uid, ids, context=self.context)
->>>>>>> f21dec5f
 
     def __repr__(self):
         return '<Session db_name: %s, uid: %d>' % (self.cr.dbname, self.uid)
