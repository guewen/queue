--- conflicted
+++ resolved
@@ -79,8 +79,10 @@
             if config['db_name']:
                 db_names = config['db_name'].split(',')
             else:
-<<<<<<< HEAD
                db_names = openerp.service.db.exp_list(True)
+            dbfilter = config['dbfilter']
+            if dbfilter and db_names:
+                db_names = [d for d in db_names if re.match(dbfilter, d)]
             if len(db_names):
                 self.db_index = (self.db_index + 1) % len(db_names)
                 db_name = db_names[self.db_index]
@@ -91,22 +93,6 @@
                     self._work_database(cr)
             else:
                 self.db_index = 0
-=======
-                db_names = []
-        dbfilter = config['dbfilter']
-        if dbfilter and db_names:
-            db_names = [d for d in db_names if re.match(dbfilter, d)]
-        if len(db_names):
-            self.db_index = (self.db_index + 1) % len(db_names)
-            db_name = db_names[self.db_index]
-            self.setproctitle(db_name)
-            db = openerp.sql_db.db_connect(db_name)
-            threading.current_thread().dbname = db_name
-            with closing(db.cursor()) as cr:
-                self._work_database(cr)
-        else:
-            self.db_index = 0
->>>>>>> 0347127b
 
     def sleep(self):
         # Really sleep once all the databases have been processed.
