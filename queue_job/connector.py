# -*- coding: utf-8 -*-
##############################################################################
#
#    Author: Guewen Baconnier
#    Copyright 2012 Camptocamp SA
#
#    This program is free software: you can redistribute it and/or modify
#    it under the terms of the GNU Affero General Public License as
#    published by the Free Software Foundation, either version 3 of the
#    License, or (at your option) any later version.
#
#    This program is distributed in the hope that it will be useful,
#    but WITHOUT ANY WARRANTY; without even the implied warranty of
#    MERCHANTABILITY or FITNESS FOR A PARTICULAR PURPOSE.  See the
#    GNU Affero General Public License for more details.
#
#    You should have received a copy of the GNU Affero General Public License
#    along with this program.  If not, see <http://www.gnu.org/licenses/>.
#
##############################################################################

import inspect
from openerp.osv import orm


def _get_openerp_module_name(module_path):
    """ Extract the name of the OpenERP module from the path of the
    Python module.

    Taken from OpenERP server: ``openerp.osv.orm``

    The (OpenERP) module name can be in the ``openerp.addons`` namespace
    or not. For instance module ``sale`` can be imported as
    ``openerp.addons.sale`` (the good way) or ``sale`` (for backward
    compatibility).
    """
    module_parts = module_path.split('.')
    if len(module_parts) > 2 and module_parts[:2] == ['openerp', 'addons']:
        module_name = module_parts[2]
    else:
        module_name = module_parts[0]
    return module_name


def install_in_connector():
    """ Installs an OpenERP module in the ``Connector`` framework.

    It has to be called once per OpenERP module to plug.

    Under the cover, it creates a ``orm.AbstractModel`` whose name is
    the name of the module with a ``.intalled`` suffix:
    ``{name_of_the_openerp_module_to_install}.installed``.

    The connector then uses this model to know when the OpenERP module
    is installed or not and whether it should use the ConnectorUnit
    classes of this module or not and whether it should fire the
    consumers of events or not.
    """
    # Get the module of the caller
    module = inspect.getmodule(inspect.currentframe().f_back)
    openerp_module_name = _get_openerp_module_name(module.__name__)
    # Build a new AbstractModel with the name of the module and the suffix
    name = "%s.installed" % openerp_module_name
    class_name = name.replace('.', '_')
    # we need to call __new__ and __init__ in 2 phases because
    # __init__ needs to have the right __module__ and _module attributes
    model = orm.MetaModel.__new__(orm.MetaModel, class_name,
                                  (orm.AbstractModel,), {'_name': name})
    # Update the module of the model, it should be the caller's one
    model._module = openerp_module_name
    model.__module__ = module.__name__
    orm.MetaModel.__init__(model, class_name,
                           (orm.AbstractModel,), {'_name': name})


# install the connector itself
install_in_connector()


def get_openerp_module(cls_or_func):
    """ For a top level function or class, returns the
    name of the OpenERP module where it lives.

    So we will be able to filter them according to the modules
    installation state.
    """
    return _get_openerp_module_name(cls_or_func.__module__)


class MetaConnectorUnit(type):
    """ Metaclass for ConnectorUnit.

    Keeps a ``_module`` attribute on the classes, the same way OpenERP does
    it for the Model classes. It is then used to filter them according to
    the state of the module (installed or not).
    """

    @property
    def model_name(cls):
        """
        The ``model_name`` is used to find the class and is mandatory for
        :py:class:`~connector.connector.ConnectorUnit` which are registered
        on a :py:class:`~connector.backend.Backend`.
        """
        if cls._model_name is None:
            raise NotImplementedError("no _model_name for %s" % cls)
        model_name = cls._model_name
        if not hasattr(model_name, '__iter__'):
            model_name = [model_name]
        return model_name

    def __init__(cls, name, bases, attrs):
        super(MetaConnectorUnit, cls).__init__(name, bases, attrs)
        cls._openerp_module_ = get_openerp_module(cls)


class ConnectorUnit(object):
    """Abstract class for each piece of the connector:

    Examples:
        * :py:class:`connector.connector.Binder`
        * :py:class:`connector.unit.mapper.Mapper`
        * :py:class:`connector.unit.synchronizer.Synchronizer`
        * :py:class:`connector.unit.backend_adapter.BackendAdapter`

    Or basically any class intended to be registered in a
    :py:class:`~connector.backend.Backend`.
    """

    __metaclass__ = MetaConnectorUnit

    _model_name = None  # to be defined in sub-classes

    def __init__(self, environment):
        """

        :param environment: current environment (backend, session, ...)
        :type environment: :py:class:`connector.connector.Environment`
        """
        super(ConnectorUnit, self).__init__()
        self.environment = environment
        self.backend = self.environment.backend
        self.backend_record = self.environment.backend_record
        self.session = self.environment.session
        self.model = self.session.pool.get(environment.model_name)
        # so we can use openerp.tools.translate._, used to find the lang
        # that's because _() search for a localcontext attribute
        # but self.localcontext should not be used for other purposes
        self.localcontext = self.session.context

    @classmethod
    def match(cls, session, model):
        """ Returns True if the current class correspond to the
        searched model.

        :param session: current session
        :type session: :py:class:`connector.session.ConnectorSession`
        :param model: model to match
        :type model: str or :py:class:`openerp.osv.orm.Model`
        """
        # filter out the ConnectorUnit from modules
        # not installed in the current DB
        if hasattr(model, '_name'):  # Model instance
            model_name = model._name
        else:
            model_name = model  # str
        return model_name in cls.model_name

    def get_connector_unit_for_model(self, connector_unit_class, model=None):
        """ According to the current
        :py:class:`~connector.connector.Environment`,
        search and returns an instance of the
        :py:class:`~connector.connector.ConnectorUnit` for the current
        model and being a class or subclass of ``connector_unit_class``.

        If a ``model`` is given, a new
        :py:class:`~connector.connector.Environment`
        is built for this model.

        :param connector_unit_class: ``ConnectorUnit`` to search
                                     (class or subclass)
<<<<<<< HEAD
        :type connector_unit_class: :py:class:`connector.connector.
                      ConnectorUnit`
=======
        :type connector_unit_class: :py:class:`connector.\
                                               connector.ConnectorUnit`
>>>>>>> f21dec5f
        :param model: to give if the ``ConnectorUnit`` is for another
                      model than the current one
        :type model: str
        """
        if model is None:
            env = self.environment
        else:
            env = Environment(self.backend_record,
                              self.session,
                              model)
        return env.get_connector_unit(connector_unit_class)

    def get_binder_for_model(self, model=None):
        """ Returns an new instance of the correct ``Binder`` for
        a model """
        return self.get_connector_unit_for_model(Binder, model)


class Environment(object):
    """ Environment used by the different units for the synchronization.

    .. attribute:: backend

        Current backend we are working with.
        Obtained with ``backend_record.get_backend()``.

        Instance of: :py:class:`connector.backend.Backend`

    .. attribute:: backend_record

        Browsable record of the backend. The backend is inherited
        from the model ``connector.backend`` and have at least a
        ``type`` and a ``version``.

    .. attribute:: session

        Current session we are working in. It contains the OpenERP
        cr, uid and context.

    .. attribute:: model_name

        Name of the OpenERP model to work with.
    """

    def __init__(self, backend_record, session, model_name):
        """

        :param backend_record: browse record of the backend
        :type backend_record: :py:class:`openerp.osv.orm.browse_record`
        :param session: current session (cr, uid, context)
        :type session: :py:class:`connector.session.ConnectorSession`
        :param model_name: name of the model
        :type model_name: str
        """
        self.backend_record = backend_record
        self.backend = backend_record.get_backend()
        self.session = session
        self.model_name = model_name
        self.model = self.session.pool.get(model_name)
        self.pool = self.session.pool

    def set_lang(self, code):
        """ Change the working language in the environment.

        It changes the ``lang`` key in the session's context.
        """
        self.session.context['lang'] = code

    def get_connector_unit(self, base_class):
        """ Searches and returns an instance of the
        :py:class:`~connector.connector.ConnectorUnit` for the current
        model and being a class or subclass of ``base_class``.

        The returned instance is built with ``self`` for its environment.

        :param base_class: ``ConnectorUnit`` to search (class or subclass)
        :type base_class: :py:class:`connector.connector.ConnectorUnit`
        """
        return self.backend.get_class(base_class, self.session,
                                      self.model_name)(self)


class Binder(ConnectorUnit):
    """ For one record of a model, capable to find an external or
    internal id, or create the binding (link) between them

    The Binder should be implemented in the connectors.
    """

    _model_name = None  # define in sub-classes

    def to_openerp(self, external_id, unwrap=False):
        """ Give the OpenERP ID for an external ID

        :param external_id: external ID for which we want
                            the OpenERP ID
        :param unwrap: if True, returns the openerp_id
                       else return the id of the binding
        :return: a record ID, depending on the value of unwrap,
                 or None if the external_id is not mapped
        :rtype: int
        """
        raise NotImplementedError

    def to_backend(self, binding_id, wrap=False):
        """ Give the external ID for an OpenERP binding ID
        (ID in a model magento.*)

        :param binding_id: OpenERP binding ID for which we want the backend id
        :param wrap: if False, binding_id is the ID of the binding,
                     if True, binding_id is the ID of the normal record, the
                     method will search the corresponding binding and returns
                     the backend id of the binding
        :return: external ID of the record
        """
        raise NotImplementedError

    def bind(self, external_id, binding_id):
        """ Create the link between an external ID and an OpenERP ID

        :param external_id: external id to bind
        :param binding_id: OpenERP ID to bind
        :type binding_id: int
        """
        raise NotImplementedError

    def unwrap_binding(self, binding_id, browse=False):
        """ For a binding record, gives the normal record.

        Example: when called with a ``magento.product.product`` id,
        it will return the corresponding ``product.product`` id.

        :param browse: when True, returns a browse_record instance
                       rather than an ID
        """
        raise NotImplementedError

    def unwrap_model(self):
        """ For a binding model, gives the normal model.

        Example: when called on a binder for ``magento.product.product``,
        it will return ``product.product``.
        """
        raise NotImplementedError<|MERGE_RESOLUTION|>--- conflicted
+++ resolved
@@ -179,13 +179,8 @@
 
         :param connector_unit_class: ``ConnectorUnit`` to search
                                      (class or subclass)
-<<<<<<< HEAD
-        :type connector_unit_class: :py:class:`connector.connector.
-                      ConnectorUnit`
-=======
         :type connector_unit_class: :py:class:`connector.\
                                                connector.ConnectorUnit`
->>>>>>> f21dec5f
         :param model: to give if the ``ConnectorUnit`` is for another
                       model than the current one
         :type model: str
